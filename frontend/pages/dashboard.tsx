import { useState, useEffect } from 'react'
import { useRouter } from 'next/router'
import Link from 'next/link'
import { useAuth } from '@/context/AuthContext'
import { expenseAPI, categoryAPI, budgetAPI } from '@/lib/api'
import { formatDate } from '@/lib/utils'
import { useCurrency } from '@/hooks/useCurrency'
import AnnualSummaryChart from '@/components/reports/AnnualSummaryChart'
import { 
  DollarSign, 
  CreditCard, 
  Calendar, 
  ChevronRight, 
  PlusCircle,
  PieChart,
  TrendingUp,
  List,
  Filter,
  ArrowLeft,
  ArrowRight,
  AlertCircle,
  Plus,
  ChevronLeft,
  ArrowUpRight,
  ArrowDownRight,
  Wallet,
  Tag,
  Clock
} from 'lucide-react'
import { Button } from '@/components/ui/button'
import { Card } from '@/components/ui/card'
import { StatCard } from '@/components/StatCard'
import PageContainer from '@/components/layout/PageContainer'
import ApiDebug from '../components/ApiDebug'

// Define interface for expenses
interface Expense {
  id: number;
  description: string;
  amount: number;
  date: string;
  category_id: number;
  currency: string;
  category: {
    id: number;
    name: string;
    color: string;
  };
}

// Define interface for categories
interface Category {
  id: number;
  name: string;
  color: string;
  description?: string;
  budget?: number;
  spent?: number;
}

// Define interface for category totals
interface CategoryTotal {
  id: number;
  name: string;
  color: string;
  total: number;
  percentage: number | string;
  count: number;
}

// Define interface for budget
interface Budget {
  id: number;
  amount: number;
  category_id: number;
  category?: Category;
  year: number;
  month: number;
  period?: string;
  currency: string;
  remaining?: number;
  percentage?: number;
  status?: 'under' | 'over' | 'warning';
}

// Dashboard component
export default function DashboardPage() {
  const { user, isLoading: authLoading } = useAuth()
  const router = useRouter()
  const { preferredCurrency, convertAmount, formatAmount, convertAndFormat } = useCurrency()
  
  // State for expenses data
  const [recentExpenses, setRecentExpenses] = useState<Expense[]>([])
  const [monthlyExpenses, setMonthlyExpenses] = useState<Expense[]>([])
  const [totalExpenses, setTotalExpenses] = useState(0)
  const [categories, setCategories] = useState<Category[]>([])
  const [categoryTotals, setCategoryTotals] = useState<CategoryTotal[]>([])
  const [budgets, setBudgets] = useState<Budget[]>([])
  const [loading, setLoading] = useState(true)
  const [error, setError] = useState<string | null>(null)
  
  // State for date filtering
  const [selectedYear, setSelectedYear] = useState<number>(new Date().getFullYear())
  const [selectedMonth, setSelectedMonth] = useState<number>(new Date().getMonth() + 1)
  const [showDateFilter, setShowDateFilter] = useState(false)
  
  // State for month navigation
  const [currentDate, setCurrentDate] = useState(new Date())
  const currentMonth = currentDate.getMonth()
  const currentYear = currentDate.getFullYear()
  
  // For comparison with previous month
  const [previousMonthTotal, setPreviousMonthTotal] = useState<number>(0)
  const [monthlyChange, setMonthlyChange] = useState<number>(0)
  const [monthlyChangePercent, setMonthlyChangePercent] = useState<number>(0)
  
  // Function to go to previous month
  const goToPreviousMonth = () => {
    let newMonth = selectedMonth - 1
    let newYear = selectedYear
    
    if (newMonth < 1) {
      newMonth = 12
      newYear = selectedYear - 1
    }
    
    setSelectedMonth(newMonth)
    setSelectedYear(newYear)
  }
  
  // Function to go to next month
  const goToNextMonth = () => {
    let newMonth = selectedMonth + 1
    let newYear = selectedYear
    
    if (newMonth > 12) {
      newMonth = 1
      newYear = selectedYear + 1
    }
    
    // Don't allow navigating to future months
    const today = new Date()
    const newDate = new Date(newYear, newMonth - 1, 1)
    
    if (newDate <= today) {
      setSelectedMonth(newMonth)
      setSelectedYear(newYear)
    }
  }
  
  // Get current month name
  const getMonthName = (month: number) => {
    return new Date(2000, month - 1, 1).toLocaleString('default', { month: 'long' })
  }
  
  useEffect(() => {
    // If user is not authenticated, redirect to login
    if (!authLoading && !user) {
      router.push('/login')
      return
    }

    if (user) {
      // Fetch data when user is available or when date range changes
      fetchDashboardData()
    }
  }, [user, authLoading, selectedYear, selectedMonth])
  
  const fetchDashboardData = async () => {
    setLoading(true);
    setError(null);
    
    try {
      // First day of the selected month
      const startDate = `${selectedYear}-${selectedMonth.toString().padStart(2, '0')}-01`;
      
      // Calculate the last day of the selected month
      const lastDay = new Date(selectedYear, selectedMonth, 0).getDate();
      const endDate = `${selectedYear}-${selectedMonth.toString().padStart(2, '0')}-${lastDay}`;
      
      // Add date filtering to expenses API call
      const expenses = await expenseAPI.getAllExpenses({
        skip: 0,
<<<<<<< HEAD
        limit: 100, // Increased to get more comprehensive data for the dashboard
        start_date: startDate,
        end_date: endDate
      });
      
      // Store the monthly expenses
      setMonthlyExpenses(expenses);
      
      // For comparison with previous month
      // Calculate the previous month
      let prevMonth = selectedMonth - 1;
      let prevYear = selectedYear;
      if (prevMonth === 0) {
        prevMonth = 12;
        prevYear = selectedYear - 1;
      }
      
      // First and last day of previous month
      const prevStartDate = `${prevYear}-${prevMonth.toString().padStart(2, '0')}-01`;
      const prevLastDay = new Date(prevYear, prevMonth, 0).getDate();
      const prevEndDate = `${prevYear}-${prevMonth.toString().padStart(2, '0')}-${prevLastDay}`;
      
      // Get previous month expenses
      const prevMonthExpenses = await expenseAPI.getAllExpenses({
        skip: 0,
        limit: 100,
        start_date: prevStartDate,
        end_date: prevEndDate
=======
        limit: 100, // Increase limit to ensure we get all expenses for the month
        start_date: `${selectedYear}-${selectedMonth.toString().padStart(2, '0')}-01`,
        end_date: selectedMonth === 12 
          ? `${selectedYear + 1}-01-01` 
          : `${selectedYear}-${(selectedMonth + 1).toString().padStart(2, '0')}-01`
      });
      
      // Also get expenses from previous month for comparison
      const previousMonth = selectedMonth === 1 ? 12 : selectedMonth - 1;
      const previousYear = selectedMonth === 1 ? selectedYear - 1 : selectedYear;
      
      const previousMonthExpenses = await expenseAPI.getAllExpenses({
        skip: 0,
        limit: 100,
        start_date: `${previousYear}-${previousMonth.toString().padStart(2, '0')}-01`,
        end_date: previousMonth === 12 
          ? `${previousYear + 1}-01-01` 
          : `${previousYear}-${(previousMonth + 1).toString().padStart(2, '0')}-01`
>>>>>>> 3d3676ab
      });
      
      // Fetch categories after expenses
      const fetchedCategories = await categoryAPI.getAllCategories()
      
      if (Array.isArray(expenses) && Array.isArray(fetchedCategories)) {
        // Get the 5 most recent expenses
        const recent = [...expenses].sort((a, b) => 
          new Date(b.date).getTime() - new Date(a.date).getTime()
        ).slice(0, 6)
        
        setRecentExpenses(recent)
        
        // Calculate total expenses for the current month with currency conversion
        const total = expenses.reduce((sum, expense) => 
          sum + convertAmount(expense.amount, expense.currency), 0);
        setTotalExpenses(total);
        
        // Calculate previous month's total for comparison
        const prevTotal = previousMonthExpenses.reduce((sum: number, expense: Expense) => 
          sum + convertAmount(expense.amount, expense.currency), 0);
        setPreviousMonthTotal(prevTotal);
        
        // Calculate month-over-month change
        const change = total - prevTotal;
        setMonthlyChange(change);
        
        // Calculate percentage change
        const percentChange = prevTotal > 0 
          ? (change / prevTotal) * 100 
          : 0;
        setMonthlyChangePercent(percentChange);
        
        // Calculate previous month total for comparison
        const prevTotal = Array.isArray(prevMonthExpenses) ? 
          prevMonthExpenses.reduce((sum, expense) => 
            sum + convertAmount(expense.amount, expense.currency), 0) : 0;
        setPreviousMonthTotal(prevTotal);
        
        // Calculate monthly change for the comparison indicator
        const change = total - prevTotal;
        setMonthlyChange(change);
        
        // Calculate percentage change
        if (prevTotal > 0) {
          const changePercent = (change / prevTotal) * 100;
          setMonthlyChangePercent(changePercent);
        } else {
          setMonthlyChangePercent(total > 0 ? 100 : 0);
        }
        
        // Update categories with spent amounts for the current month
        const categoriesWithSpending = fetchedCategories.map(category => {
          const catExpenses = monthlyExpenses.filter(exp => exp.category_id === category.id)
          const spent = catExpenses.reduce((sum, exp) => sum + convertAmount(exp.amount, exp.currency), 0)
          
          return {
            ...category,
            spent
          }
        })
        setCategories(categoriesWithSpending)
        
        // Cache categories
        localStorage.setItem('userCategories', JSON.stringify(categoriesWithSpending))
        
        // Calculate totals by category
        const catTotals = categoriesWithSpending.map(category => {
          const catExpenses = monthlyExpenses.filter(exp => exp.category_id === category.id)
          const catTotal = catExpenses.reduce((sum, exp) => sum + convertAmount(exp.amount, exp.currency), 0)
          const percentage = total > 0 ? (catTotal / total * 100).toFixed(1) : 0
          
          return {
            id: category.id,
            name: category.name,
            color: category.color,
            total: catTotal,
            percentage: percentage,
            count: catExpenses.length
          }
        }).filter(cat => cat.total > 0)
        .sort((a, b) => b.total - a.total)
        
        setCategoryTotals(catTotals)
        
        // Fetch budgets for the selected month
        try {
          const budgetParams = {
            year: selectedYear,
            month: selectedMonth
          }
          
          const fetchedBudgets = await budgetAPI.getAllBudgets(budgetParams)
          console.log('Fetched budgets:', fetchedBudgets)
          
          if (Array.isArray(fetchedBudgets)) {
            // Process budgets to add category info and calculate remaining amount
            const processedBudgets = fetchedBudgets.map(budget => {
              const category = categoriesWithSpending.find(cat => cat.id === budget.category_id)
              
              // Use the monthlyExpenses for the selected month instead of all expenses
              const categoryExpenses = monthlyExpenses.filter(exp => exp.category_id === budget.category_id)
              
              // Convert all expense amounts to the user's preferred currency
              const spentAmount = categoryExpenses.reduce((sum, exp) => 
                sum + convertAmount(exp.amount, exp.currency), 0)
              
              // Convert budget amount to preferred currency if it's in a different currency
              const budgetAmount = convertAmount(budget.amount, budget.currency)
              
              const remaining = budgetAmount - spentAmount
              const percentage = Math.min(100, Math.max(0, (spentAmount / budgetAmount) * 100))
              
              // Determine budget status
              let status: 'under' | 'over' | 'warning' = 'under'
              if (spentAmount > budgetAmount) {
                status = 'over'
              } else if (spentAmount > budgetAmount * 0.9) {
                status = 'warning'
              }
              
              return {
                ...budget,
                category,
                amount: budgetAmount, // Use the converted amount
                remaining,
                percentage,
                status
              }
            })
            
            setBudgets(processedBudgets)
          }
        } catch (budgetErr) {
          console.error('Error fetching budgets:', budgetErr)
          // Don't set error state here to prevent blocking UI
        }
      } else {
        // Handle case where data isn't an array
        if (!Array.isArray(expenses)) {
          console.error('Expenses data is not an array:', expenses)
        }
        if (!Array.isArray(fetchedCategories)) {
          console.error('Categories data is not an array:', fetchedCategories)
        }
        throw new Error('Invalid data format received from server')
      }
    } catch (err: any) {
      console.error('Error fetching dashboard data:', err);
      setError(err.response?.data?.detail || 'Failed to load dashboard data');
    } finally {
      setLoading(false);
    }
  }
  
  // If auth is loading, show a loading indicator
  if (authLoading) {
    return <div className="flex h-screen items-center justify-center">
      <div className="h-8 w-8 animate-spin rounded-full border-4 border-solid border-indigo-500 border-r-transparent"></div>
    </div>
  }
  
  // If no user, don't render the page (will redirect)
  if (!user) {
    return null
  }
  
  return (
    <PageContainer>
      {/* <ApiDebug /> */}
      {/* Dashboard header */}
      <div className="mb-8">
        <div className="bg-gradient-to-r from-blue-600 to-indigo-600 rounded-xl shadow-lg p-8 text-white">
          <div className="flex flex-col sm:flex-row justify-between items-start sm:items-center mb-4">
            <h1 className="text-3xl font-bold">Financial Dashboard</h1>
          </div>
          <p className="text-indigo-100 max-w-3xl">
            Track your spending, manage your budget, and improve your financial health.
          </p>
        </div>
      </div>
      
      {error && (
        <div className="mb-6 p-4 bg-red-50 border-l-4 border-red-500 rounded-md">
          <p className="text-sm text-red-700">{error}</p>
        </div>
      )}
      
      {/* Month navigation */}
      <div className="bg-white rounded-lg shadow-sm border border-gray-100 p-6 mb-8">
        <div className="flex items-center justify-between mb-6">
          <div className="flex items-center">
            <h2 className="text-xl font-semibold mr-4 flex items-center">
              <Calendar className="h-5 w-5 mr-2 text-blue-500" />
              {getMonthName(selectedMonth)} {selectedYear}
            </h2>
            <div className="flex space-x-2">
              <Button 
                variant="outline" 
                size="icon"
                onClick={goToPreviousMonth}
                className="h-8 w-8 rounded-full"
              >
                <ChevronLeft className="h-4 w-4" />
              </Button>
              <Button 
                variant="outline" 
                size="icon"
                onClick={goToNextMonth}
                disabled={
                  selectedMonth === new Date().getMonth() + 1 && 
                  selectedYear === new Date().getFullYear()
                }
                className="h-8 w-8 rounded-full"
              >
                <ChevronRight className="h-4 w-4" />
              </Button>
            </div>
          </div>
          <Button 
            variant="outline" 
            size="sm"
            onClick={() => router.push('/reports')}
            className="text-sm"
          >
            View Reports
            <ArrowUpRight className="ml-1.5 h-3.5 w-3.5" />
          </Button>
        </div>
      </div>
      
      {/* Stats cards */}
      <div className="grid grid-cols-1 md:grid-cols-2 lg:grid-cols-4 gap-6 mb-8">
        <StatCard 
          title="Monthly Expenses" 
          value={formatAmount(totalExpenses)}
          description={
            <div className="flex items-center text-sm">
              <span className={monthlyChange < 0 ? 'text-green-600' : 'text-red-600'}>
                {monthlyChange < 0 ? (
                  <ArrowDownRight className="inline h-3.5 w-3.5 mr-1" />
                ) : (
                  <ArrowUpRight className="inline h-3.5 w-3.5 mr-1" />
                )}
                {Math.abs(monthlyChangePercent).toFixed(1)}% 
              </span>
              <span className="text-gray-500 ml-1">vs last month</span>
            </div>
          }
          icon={<Wallet className="h-4 w-4" />}
          loading={loading}
          onClick={() => router.push('/expenses')}
        />
        
        <StatCard 
          title="Total Categories" 
          value={categories.length}
          description="Active spending categories"
          icon={<Tag className="h-4 w-4" />}
          loading={loading}
          onClick={() => router.push('/categories')}
        />
        
        <StatCard 
          title="Active Budgets" 
          value={budgets.length}
          description="Budgets for this month"
          icon={<DollarSign className="h-4 w-4" />}
          loading={loading}
          onClick={() => router.push('/budgets')}
        />
        
        <StatCard 
          title="Recent Activity" 
          value={monthlyExpenses.length}
          description="New transactions this month"
          icon={<Clock className="h-4 w-4" />}
          loading={loading}
          onClick={() => router.push('/expenses')}
        />
      </div>
      
      <div className="grid grid-cols-1 lg:grid-cols-3 gap-8">
        {/* Recent expenses */}
        <div className="lg:col-span-2">
          <Card className="overflow-hidden h-[457px]">
            <div className="p-6 bg-gradient-to-b from-gray-50 to-white border-b">
              <div className="flex justify-between items-center">
                <h2 className="text-lg font-semibold flex items-center">
                  <TrendingUp className="h-5 w-5 mr-2 text-blue-500" />
                  Recent Expenses
                </h2>
                <Button 
                  variant="ghost" 
                  size="sm" 
                  className="text-sm"
                  onClick={() => router.push('/expenses')}
                >
                  View All
                  <ChevronRight className="ml-1 h-4 w-4" />
                </Button>
              </div>
            </div>
            
            {recentExpenses.length === 0 ? (
              <div className="p-6 text-center">
                {loading ? (
                  <div className="flex justify-center items-center h-48">
                    <div className="animate-spin rounded-full h-8 w-8 border-b-2 border-blue-500"></div>
                  </div>
                ) : (
                  <div className="py-12">
                    <div className="mx-auto w-12 h-12 rounded-full bg-gray-100 flex items-center justify-center mb-4">
                      <Wallet className="h-6 w-6 text-gray-400" />
                    </div>
                    <h3 className="text-gray-500 text-lg font-medium mb-2">No expenses yet</h3>
                    <p className="text-gray-400 max-w-md mx-auto mb-6">
                      Start tracking your spending to gain insights into your financial habits.
                    </p>
                    <Button 
                      onClick={() => router.push('/expenses/new')}
                      className="bg-blue-600 hover:bg-blue-700"
                    >
                      <Plus className="mr-1.5 h-4 w-4" />
                      Add Your First Expense
                    </Button>
                  </div>
                )}
              </div>
            ) : (
              <div className="overflow-x-auto">
                <table className="w-full divide-y divide-gray-200">
                  <thead className="bg-gray-50">
                    <tr>
                      <th className="px-6 py-3 text-left text-xs font-medium text-gray-500 uppercase tracking-wider">
                        Date
                      </th>
                      <th className="px-6 py-3 text-left text-xs font-medium text-gray-500 uppercase tracking-wider">
                        Description
                      </th>
                      <th className="px-6 py-3 text-left text-xs font-medium text-gray-500 uppercase tracking-wider">
                        Category
                      </th>
                      <th className="px-6 py-3 text-right text-xs font-medium text-gray-500 uppercase tracking-wider">
                        Amount
                      </th>
                    </tr>
                  </thead>
                  <tbody className="bg-white divide-y divide-gray-200">
                    {recentExpenses.map((expense) => (
                      <tr 
                        key={expense.id} 
                        className="hover:bg-gray-50 cursor-pointer transition-colors"
                        onClick={() => router.push(`/expenses/${expense.id}`)}
                      >
                        <td className="px-6 py-4 whitespace-nowrap text-sm text-gray-500">
                          {formatDate(expense.date)}
                        </td>
                        <td className="px-6 py-4 whitespace-nowrap text-sm font-medium text-gray-900">
                          {expense.description}
                        </td>
                        <td className="px-6 py-4 whitespace-nowrap text-sm text-gray-500">
                          <span 
                            className="inline-flex items-center px-2.5 py-0.5 rounded-full text-xs font-medium"
                            style={{
                              backgroundColor: expense.category.color 
                                ? `${expense.category.color}20`  // 20 is hex for 12% opacity
                                : '#E5E7EB',
                              color: expense.category.color 
                                ? expense.category.color 
                                : '#374151'
                            }}
                          >
                            {expense.category.name || 'Uncategorized'}
                          </span>
                        </td>
                        <td className="px-6 py-4 whitespace-nowrap text-sm text-right font-medium text-gray-900">
                          {convertAndFormat(expense.amount, expense.currency)}
                        </td>
                      </tr>
                    ))}
                  </tbody>
                </table>
              </div>
            )}
          </Card>
        </div>
        
        {/* Category spending */}
        <div>
          <Card className="overflow-hidden">
            <div className="p-6 bg-gradient-to-b from-gray-50 to-white border-b">
              <div className="flex justify-between items-center">
                <h2 className="text-lg font-semibold flex items-center">
                  <PieChart className="h-5 w-5 mr-2 text-blue-500" />
                  Category Spending
                </h2>
                <Button 
                  variant="ghost" 
                  size="sm" 
                  className="text-sm"
                  onClick={() => router.push('/categories')}
                >
                  View All
                  <ChevronRight className="ml-1 h-4 w-4" />
                </Button>
              </div>
            </div>
            
            {categories.length === 0 ? (
              <div className="p-6 text-center">
                {loading ? (
                  <div className="flex justify-center items-center h-48">
                    <div className="animate-spin rounded-full h-8 w-8 border-b-2 border-blue-500"></div>
                  </div>
                ) : (
                  <div className="py-10">
                    <div className="mx-auto w-12 h-12 rounded-full bg-gray-100 flex items-center justify-center mb-4">
                      <Tag className="h-6 w-6 text-gray-400" />
                    </div>
                    <h3 className="text-gray-500 text-lg font-medium mb-2">No categories yet</h3>
                    <p className="text-gray-400 max-w-md mx-auto mb-6">
                      Create categories to organize your expenses and track your spending habits.
                    </p>
                    <Button 
                      onClick={() => router.push('/categories/new')}
                      className="bg-blue-600 hover:bg-blue-700"
                    >
                      Add Categories
                    </Button>
                  </div>
                )}
              </div>
            ) : (
              <div className="divide-y divide-gray-200">
                {categories
                  .filter(cat => cat.spent && cat.spent > 0)
                  .sort((a, b) => (b.spent || 0) - (a.spent || 0))
                  .slice(0, 5)
                  .map((category) => {
                    const budgetItem = budgets.find(b => b.category_id === category.id);
                    const budgetAmount = budgetItem ? convertAmount(budgetItem.amount, budgetItem.currency) : 0;
                    const spent = category.spent || 0;
                    const percentage = budgetAmount > 0 
                      ? Math.min(Math.round((spent / budgetAmount) * 100), 100) 
                      : 0;
                    
                    return (
                      <div 
                        key={category.id} 
                        className="p-4 hover:bg-gray-50 cursor-pointer transition-colors"
                        onClick={() => router.push(`/categories/${category.id}`)}
                      >
                        <div className="flex justify-between items-center mb-2">
                          <div className="flex items-center">
                            <div 
                              className="w-3 h-3 rounded-full mr-2"
                              style={{ backgroundColor: category.color }}
                            />
                            <span className="font-medium text-gray-800">
                              {category.name}
                            </span>
                          </div>
                          <span className="text-gray-700 font-medium">
                            {formatAmount(spent)}
                          </span>
                        </div>
                        
                        {budgetAmount > 0 && (
                          <div>
                            <div className="flex justify-between text-xs text-gray-500 mb-1">
                              <span>Budget: {formatAmount(budgetAmount)}</span>
                              <span 
                                className={
                                  percentage >= 100 ? 'text-red-600 font-medium' : 
                                  percentage >= 85 ? 'text-amber-600 font-medium' : 
                                  'text-gray-500'
                                }
                              >
                                {percentage}%
                              </span>
                            </div>
                            <div className="w-full bg-gray-200 rounded-full h-1.5">
                              <div 
                                className={`h-1.5 rounded-full ${
                                  percentage >= 100 ? 'bg-red-500' : 
                                  percentage >= 85 ? 'bg-amber-500' : 
                                  'bg-blue-500'
                                }`} 
                                style={{ width: `${percentage}%` }}
                              />
                            </div>
                          </div>
                        )}
                      </div>
                    );
                  })}
                
                {categories.filter(cat => cat.spent && cat.spent > 0).length === 0 && !loading && (
                  <div className="p-6 text-center text-gray-500">
                    No spending recorded for {getMonthName(selectedMonth)} {selectedYear} yet.
                  </div>
                )}
              </div>
            )}
          </Card>
        </div>
      </div>
      
      {/* Annual Expense Summary - New Section */}
      <div className="mt-10">
        <h2 className="text-xl font-semibold flex items-center mb-4">
          <TrendingUp className="h-5 w-5 mr-2 text-blue-500" />
          Annual Expense Summary
        </h2>
        <div className="bg-white rounded-lg shadow-md p-5">
          <AnnualSummaryChart defaultYear={selectedYear} />
        </div>
      </div>
    </PageContainer>
  )
} <|MERGE_RESOLUTION|>--- conflicted
+++ resolved
@@ -181,7 +181,6 @@
       // Add date filtering to expenses API call
       const expenses = await expenseAPI.getAllExpenses({
         skip: 0,
-<<<<<<< HEAD
         limit: 100, // Increased to get more comprehensive data for the dashboard
         start_date: startDate,
         end_date: endDate
@@ -210,26 +209,6 @@
         limit: 100,
         start_date: prevStartDate,
         end_date: prevEndDate
-=======
-        limit: 100, // Increase limit to ensure we get all expenses for the month
-        start_date: `${selectedYear}-${selectedMonth.toString().padStart(2, '0')}-01`,
-        end_date: selectedMonth === 12 
-          ? `${selectedYear + 1}-01-01` 
-          : `${selectedYear}-${(selectedMonth + 1).toString().padStart(2, '0')}-01`
-      });
-      
-      // Also get expenses from previous month for comparison
-      const previousMonth = selectedMonth === 1 ? 12 : selectedMonth - 1;
-      const previousYear = selectedMonth === 1 ? selectedYear - 1 : selectedYear;
-      
-      const previousMonthExpenses = await expenseAPI.getAllExpenses({
-        skip: 0,
-        limit: 100,
-        start_date: `${previousYear}-${previousMonth.toString().padStart(2, '0')}-01`,
-        end_date: previousMonth === 12 
-          ? `${previousYear + 1}-01-01` 
-          : `${previousYear}-${(previousMonth + 1).toString().padStart(2, '0')}-01`
->>>>>>> 3d3676ab
       });
       
       // Fetch categories after expenses
@@ -247,21 +226,6 @@
         const total = expenses.reduce((sum, expense) => 
           sum + convertAmount(expense.amount, expense.currency), 0);
         setTotalExpenses(total);
-        
-        // Calculate previous month's total for comparison
-        const prevTotal = previousMonthExpenses.reduce((sum: number, expense: Expense) => 
-          sum + convertAmount(expense.amount, expense.currency), 0);
-        setPreviousMonthTotal(prevTotal);
-        
-        // Calculate month-over-month change
-        const change = total - prevTotal;
-        setMonthlyChange(change);
-        
-        // Calculate percentage change
-        const percentChange = prevTotal > 0 
-          ? (change / prevTotal) * 100 
-          : 0;
-        setMonthlyChangePercent(percentChange);
         
         // Calculate previous month total for comparison
         const prevTotal = Array.isArray(prevMonthExpenses) ? 
@@ -281,9 +245,8 @@
           setMonthlyChangePercent(total > 0 ? 100 : 0);
         }
         
-        // Update categories with spent amounts for the current month
         const categoriesWithSpending = fetchedCategories.map(category => {
-          const catExpenses = monthlyExpenses.filter(exp => exp.category_id === category.id)
+          const catExpenses = expenses.filter(exp => exp.category_id === category.id)
           const spent = catExpenses.reduce((sum, exp) => sum + convertAmount(exp.amount, exp.currency), 0)
           
           return {
@@ -298,7 +261,7 @@
         
         // Calculate totals by category
         const catTotals = categoriesWithSpending.map(category => {
-          const catExpenses = monthlyExpenses.filter(exp => exp.category_id === category.id)
+          const catExpenses = expenses.filter(exp => exp.category_id === category.id)
           const catTotal = catExpenses.reduce((sum, exp) => sum + convertAmount(exp.amount, exp.currency), 0)
           const percentage = total > 0 ? (catTotal / total * 100).toFixed(1) : 0
           
@@ -330,8 +293,8 @@
             const processedBudgets = fetchedBudgets.map(budget => {
               const category = categoriesWithSpending.find(cat => cat.id === budget.category_id)
               
-              // Use the monthlyExpenses for the selected month instead of all expenses
-              const categoryExpenses = monthlyExpenses.filter(exp => exp.category_id === budget.category_id)
+              // Use the filtered expenses for the current month
+              const categoryExpenses = expenses.filter(exp => exp.category_id === budget.category_id)
               
               // Convert all expense amounts to the user's preferred currency
               const spentAmount = categoryExpenses.reduce((sum, exp) => 
